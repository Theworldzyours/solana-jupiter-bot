const fs = require("fs");
const chalk = require("chalk");
const ora = require("ora-classic");
const bs58 = require("bs58");
const { Jupiter } = require("@jup-ag/core");
const { Connection, Keypair, PublicKey } = require("@solana/web3.js");

var JSBI = (require('jsbi'));
var invariant = (require('tiny-invariant'));
var _Decimal = (require('decimal.js'));
var _Big = (require('big.js'));
var toFormat = (require('toformat'));
var anchor = require('@project-serum/anchor');

const { logExit } = require("./exit");
const { loadConfigFile, toNumber } = require("../utils");
const { intro, listenHotkeys } = require("./ui");
const { setTimeout } = require("timers/promises");
const cache = require("./cache");

// Account balance code
const balanceCheck = async (checkToken) => {

	///console.log('a');
	var checkBalance = Number(0);
	const connection = new Connection(cache.config.rpc[0]);

	//console.log('b');
	wallet = Keypair.fromSecretKey(bs58.decode(process.env.SOLANA_WALLET_PRIVATE_KEY));

	let atas = await connection.getParsedTokenAccountsByOwner(wallet.publicKey, {mint: new PublicKey(checkToken.address)})
	let t = 0
	for (var ata of atas.value){
		t+=parseFloat(ata.account.data.parsed.info.tokenAmount.uiAmount) 
	}

	//console.log('c');

	var checkBalance = t;
	console.log('Real balance is '+checkBalance);
	
	// Pass back the BN version to match
	var checkBalancebn = toNumber(
		checkBalance,
		checkToken.decimals
	);

	if (Number(checkBalance)>Number(0)){
			return checkBalancebn;
	} else {
			return(Number(0));
	}
};



const setup = async () => {
	let spinner, tokens, tokenA, tokenB, wallet;
	try {
		// listen for hotkeys
		listenHotkeys();
		await intro();

		// load config file and store it in cache
		cache.config = loadConfigFile({ showSpinner: true });

		spinner = ora({
			text: "Loading tokens...",
			discardStdin: false,
			color: "magenta",
		}).start();

		// read tokens.json file
		try {
			tokens = JSON.parse(fs.readFileSync("./temp/tokens.json"));
			// find tokens full Object
			tokenA = tokens.find((t) => t.address === cache.config.tokenA.address);

			if (cache.config.tradingStrategy !== "arbitrage")
				tokenB = tokens.find((t) => t.address === cache.config.tokenB.address);
		} catch (error) {
			spinner.text = chalk.black.bgRedBright(
				`\n	Loading tokens failed!\n	Please try to run the Wizard first using ${chalk.bold(
					"`yarn start`"
				)}\n`
			);
			throw error;
		}

		// check wallet private key
		try {
			spinner.text = "Checking wallet...";
			if (
				!process.env.SOLANA_WALLET_PRIVATE_KEY ||
				(process.env.SOLANA_WALLET_PUBLIC_KEY &&
					process.env.SOLANA_WALLET_PUBLIC_KEY?.length !== 88)
			) {
				throw new Error("Wallet check failed!");
			} else {
				wallet = Keypair.fromSecretKey(
					bs58.decode(process.env.SOLANA_WALLET_PRIVATE_KEY)
				);
			}
		} catch (error) {
			spinner.text = chalk.black.bgRedBright(
				`\n	Wallet check failed! \n	Please make sure that ${chalk.bold(
					"SOLANA_WALLET_PRIVATE_KEY "
				)}\n	inside ${chalk.bold(".env")} file is correct \n`
			);
			throw error;
		}

		spinner.text = "Setting up connection ...";
		// connect to RPC
		const connection = new Connection(cache.config.rpc[0]);

		spinner.text = "Loading Jupiter SDK...";

		const jupiter = await Jupiter.load({
			connection,
			cluster: cache.config.network,
			user: wallet,
			restrictIntermediateTokens: false,
			shouldLoadSerumOpenOrders: false,
			wrapUnwrapSOL: cache.wrapUnwrapSOL,
			ammsToExclude: {
                        'Aldrin': false,
                        'Crema': false,
                        'Cropper': true,
                        'Cykura': true,
                        'DeltaFi': false,
                        'GooseFX': true,
                        'Invariant': false,
                        'Lifinity': false,
                        'Lifinity V2': false,
                        'Marinade': false,
                        'Mercurial': false,
                        'Meteora': false,
                        'Raydium': false,
                        'Raydium CLMM': false,
                        'Saber': false,
                        'Serum': true,
                        'Orca': false,
                        'Step': false, 
                        'Penguin': false,
                        'Saros': false,
                        'Stepn': true,
                        'Orca (Whirlpools)': false,   
                        'Sencha': false,
                        'Saber (Decimals)': false,
                        'Dradex': true,
                        'Balansol': true,
                        'Openbook': false,
                        'Marco Polo': false,
                        'Oasis': false,
                        'BonkSwap': false,
                        'Phoenix': false,
                        'Symmetry': true,
                        'Unknown': true			
					}
		});

		cache.isSetupDone = true;
		spinner.succeed("Setup done!");

		return { jupiter, tokenA, tokenB, wallet };
	} catch (error) {
		if (spinner)
			spinner.fail(
				chalk.bold.redBright(`Setting up failed!\n 	${spinner.text}`)
			);
		logExit(1, error);
		process.exitCode = 1;
	}
};

const getInitialotherAmountThreshold = async (
	jupiter,
	inputToken,
	outputToken,
	amountToTrade
) => {
	let spinner;
	try {

        const tokdecimals = cache.sideBuy ? inputToken.decimals : outputToken.decimals;
        const multiplythisbb = JSBI.BigInt(10 ** (tokdecimals));

		console.log('tokdecimals:'+String(tokdecimals));
		console.log('multiplythisbb:'+String(multiplythisbb));
		console.log('amountToTrade:'+String(amountToTrade));

		spinner = ora({
			text: "Computing routesfor token with amountToTrade "+String(amountToTrade)+" with decimals "+tokdecimals+" and multiply is "+String(multiplythisbb),
			discardStdin: false,
			color: "magenta",
		}).start();


		//BNI AMT to TRADE
		const amountInJSBI = JSBI.BigInt(amountToTrade);

		// compute routes for the first time
		const routes = await jupiter.computeRoutes({
			inputMint: new PublicKey(inputToken.address),
			outputMint: new PublicKey(outputToken.address),
<<<<<<< HEAD
			amount: amountInJSBI,
			slippageBps: 0,
			forceFetch: false,
			onlyDirectRoutes: false,
			onlyDirectRoutes: false,
			filterTopNResult: 1,
=======
			inputAmount: amountToTrade,
			slippage: 0,
			forceFetch: true,
>>>>>>> 2e69f238
		});

		if (routes?.routesInfos?.length > 0) spinner.succeed("Routes computed!");
		else spinner.fail("No routes found. Something is wrong! Tokens:"+inputToken.address+" "+outputToken.address);

		return routes.routesInfos[0].otherAmountThreshold;
	} catch (error) {
		if (spinner)
			spinner.fail(chalk.bold.redBright("Computing routes failed!\n"));
		logExit(1, error);
		process.exitCode = 1;
	}
};

module.exports = {
	setup,
	getInitialotherAmountThreshold,
	balanceCheck,
};<|MERGE_RESOLUTION|>--- conflicted
+++ resolved
@@ -124,45 +124,43 @@
 			shouldLoadSerumOpenOrders: false,
 			wrapUnwrapSOL: cache.wrapUnwrapSOL,
 			ammsToExclude: {
-                        'Aldrin': false,
-                        'Crema': false,
-                        'Cropper': true,
-                        'Cykura': true,
-                        'DeltaFi': false,
-                        'GooseFX': true,
-                        'Invariant': false,
-                        'Lifinity': false,
-                        'Lifinity V2': false,
-                        'Marinade': false,
-                        'Mercurial': false,
-                        'Meteora': false,
-                        'Raydium': false,
-                        'Raydium CLMM': false,
-                        'Saber': false,
-                        'Serum': true,
-                        'Orca': false,
-                        'Step': false, 
-                        'Penguin': false,
-                        'Saros': false,
-                        'Stepn': true,
-                        'Orca (Whirlpools)': false,   
-                        'Sencha': false,
-                        'Saber (Decimals)': false,
-                        'Dradex': true,
-                        'Balansol': true,
-                        'Openbook': false,
-                        'Marco Polo': false,
-                        'Oasis': false,
-                        'BonkSwap': false,
-                        'Phoenix': false,
-                        'Symmetry': true,
-                        'Unknown': true			
-					}
+				'Aldrin': false,
+				'Crema': false,
+				'Cropper': true,
+				'Cykura': true,
+				'DeltaFi': false,
+				'GooseFX': true,
+				'Invariant': false,
+				'Lifinity': false,
+				'Lifinity V2': false,
+				'Marinade': false,
+				'Mercurial': false,
+				'Meteora': false,
+				'Raydium': false,
+				'Raydium CLMM': false,
+				'Saber': false,
+				'Serum': true,
+				'Orca': false,
+				'Step': false, 
+				'Penguin': false,
+				'Saros': false,
+				'Stepn': true,
+				'Orca (Whirlpools)': false,   
+				'Sencha': false,
+				'Saber (Decimals)': false,
+				'Dradex': true,
+				'Balansol': true,
+				'Openbook': false,
+				'Marco Polo': false,
+				'Oasis': false,
+				'BonkSwap': false,
+				'Phoenix': false,
+				'Symmetry': true,
+				'Unknown': true			
+			}
 		});
-
 		cache.isSetupDone = true;
 		spinner.succeed("Setup done!");
-
 		return { jupiter, tokenA, tokenB, wallet };
 	} catch (error) {
 		if (spinner)
@@ -185,13 +183,11 @@
 
         const tokdecimals = cache.sideBuy ? inputToken.decimals : outputToken.decimals;
         const multiplythisbb = JSBI.BigInt(10 ** (tokdecimals));
-
-		console.log('tokdecimals:'+String(tokdecimals));
-		console.log('multiplythisbb:'+String(multiplythisbb));
-		console.log('amountToTrade:'+String(amountToTrade));
-
+		//console.log('tokdecimals:'+String(tokdecimals));
+		//console.log('multiplythisbb:'+String(multiplythisbb));
+		//console.log('amountToTrade:'+String(amountToTrade));
 		spinner = ora({
-			text: "Computing routesfor token with amountToTrade "+String(amountToTrade)+" with decimals "+tokdecimals+" and multiply is "+String(multiplythisbb),
+			text: "Computing routes for token with amountToTrade "+String(amountToTrade)+" with decimals "+tokdecimals+" and multiply is "+String(multiplythisbb),
 			discardStdin: false,
 			color: "magenta",
 		}).start();
@@ -204,22 +200,16 @@
 		const routes = await jupiter.computeRoutes({
 			inputMint: new PublicKey(inputToken.address),
 			outputMint: new PublicKey(outputToken.address),
-<<<<<<< HEAD
 			amount: amountInJSBI,
 			slippageBps: 0,
-			forceFetch: false,
+			forceFetch: true,
 			onlyDirectRoutes: false,
 			onlyDirectRoutes: false,
 			filterTopNResult: 1,
-=======
-			inputAmount: amountToTrade,
-			slippage: 0,
-			forceFetch: true,
->>>>>>> 2e69f238
 		});
 
 		if (routes?.routesInfos?.length > 0) spinner.succeed("Routes computed!");
-		else spinner.fail("No routes found. Something is wrong! Tokens:"+inputToken.address+" "+outputToken.address);
+		else spinner.fail("No routes found. Something is wrong! Check tokens:"+inputToken.address+" "+outputToken.address);
 
 		return routes.routesInfos[0].otherAmountThreshold;
 	} catch (error) {
